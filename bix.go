--- conflicted
+++ resolved
@@ -196,24 +196,12 @@
 }
 
 func (tbx *Bix) ChunkedReader(r tabix.Record) (io.ReadCloser, error) {
-<<<<<<< HEAD
-	chunks, err := tbx.Chunks(r.RefName(),r.Start(),r.End())
-	if err == index.ErrNoReference {
-		l := location{r.RefName(), r.Start(), r.End()}
-		if strings.HasPrefix(l.chrom, "chr") {
-			l.chrom = l.chrom[3:]
-			chunks, err = tbx.Chunks(l.chrom, l.start, l.end)
-		} else {
-			l.chrom = "chr" + l.chrom
-			chunks, err = tbx.Chunks(l.chrom, l.start, l.end)
-=======
 	chunks, err := tbx.Chunks(r.RefName(), r.Start(), r.End())
 	if err == index.ErrNoReference {
 		if strings.HasPrefix(r.RefName(), "chr") {
 			chunks, err = tbx.Chunks(r.RefName()[3:], r.Start(), r.End())
 		} else {
 			chunks, err = tbx.Chunks("chr"+r.RefName(), r.Start(), r.End())
->>>>>>> 23a5dc66
 		}
 	}
 	if err == index.ErrInvalid {
